--- conflicted
+++ resolved
@@ -18,11 +18,8 @@
 - ZeroDoppler listeners renamed as RadialVelocity
 - The Kepler numerical propagator (now renamed as KeplerNum) use Ephem objects for interpolation
 - NonePropagator is not used anymore when ``orb.propagator = None``
-<<<<<<< HEAD
 - Hyperbolic orbits are much better now that their computations are simply done right
-=======
 - ``find_event`` uses ``events_iterator``, and Listeners are cleaned of residual states before each iterator creation
->>>>>>> 00adc168
 
 ## [v0.6.8] - 2019-12-08
 
